--- conflicted
+++ resolved
@@ -5,11 +5,8 @@
 	"time"
 
 	"torn_oc_items/internal/app"
-<<<<<<< HEAD
+	"torn_oc_items/internal/config"
 	"torn_oc_items/internal/notifications"
-=======
-	"torn_oc_items/internal/config"
->>>>>>> fd13ecd7
 	"torn_oc_items/internal/processing"
 	"torn_oc_items/internal/providers"
 	"torn_oc_items/internal/retry"
@@ -35,26 +32,19 @@
 
 	log.Info().Msg("Starting Torn OC Items monitor. Running immediately and then every minute...")
 
-<<<<<<< HEAD
-	runProcessLoop(ctx, tornClient, sheetsClient, notificationClient)
-=======
-	runProcessLoopWithRetry(ctx, tornClient, sheetsClient)
->>>>>>> fd13ecd7
+	runProcessLoopWithRetry(ctx, tornClient, sheetsClient, notificationClient)
 
 	// Then start the ticker
 	ticker := time.NewTicker(1 * time.Minute)
 	defer ticker.Stop()
 
 	for range ticker.C {
-<<<<<<< HEAD
-		runProcessLoop(ctx, tornClient, sheetsClient, notificationClient)
-=======
-		runProcessLoopWithRetry(ctx, tornClient, sheetsClient)
+		runProcessLoopWithRetry(ctx, tornClient, sheetsClient, notificationClient)
 	}
 }
 
 // runProcessLoopWithRetry wraps runProcessLoop with retry logic and panic recovery
-func runProcessLoopWithRetry(ctx context.Context, tornClient *torn.Client, sheetsClient *sheets.Client) {
+func runProcessLoopWithRetry(ctx context.Context, tornClient *torn.Client, sheetsClient *sheets.Client, notificationClient *notifications.Client) {
 	_, err := retry.WithRetry(ctx, config.DefaultResilienceConfig.ProcessLoop, func(ctx context.Context) (struct{}, error) {
 		defer func() {
 			if r := recover(); r != nil {
@@ -64,7 +54,7 @@
 			}
 		}()
 
-		runProcessLoop(ctx, tornClient, sheetsClient)
+		runProcessLoop(ctx, tornClient, sheetsClient, notificationClient)
 		return struct{}{}, nil
 	})
 
@@ -72,7 +62,6 @@
 		log.Error().
 			Err(err).
 			Msg("All retry attempts exhausted, skipping this cycle")
->>>>>>> fd13ecd7
 	}
 }
 
@@ -104,17 +93,13 @@
 
 		if len(rows) > 0 {
 			log.Debug().Int("rows", len(rows)).Msg("Updating sheet with new items")
-<<<<<<< HEAD
-			sheets.UpdateSheet(ctx, sheetsClient, rows, len(suppliedItems), notificationClient)
-=======
 			_, err := retry.WithRetry(ctx, config.DefaultResilienceConfig.SheetRead, func(ctx context.Context) (struct{}, error) {
-				return struct{}{}, sheets.UpdateSheet(ctx, sheetsClient, rows, len(suppliedItems))
+				return struct{}{}, sheets.UpdateSheet(ctx, sheetsClient, rows, len(suppliedItems), notificationClient)
 			})
 			if err != nil {
 				log.Error().Err(err).Msg("Failed to update sheet after retries")
 				return
 			}
->>>>>>> fd13ecd7
 		} else {
 			log.Debug().Msg("No new items to add to sheet")
 		}
